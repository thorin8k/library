--- conflicted
+++ resolved
@@ -43,11 +43,11 @@
         </select>
       </div>
 
-      <div style = "display: table">
-        <label for = "decoding_style"> Decoding Style:</label>
-        <select id = "decoding_style" size="1">
-          <option value = "once">Decode once</option>
-          <option value = "continuously">Decode continuously</option>
+      <div style="display: table">
+        <label for="decoding-style"> Decoding Style:</label>
+        <select id="decoding-style" size="1">
+          <option value="once">Decode once</option>
+          <option value="continuously">Decode continuously</option>
         </select>
       </div>
 
@@ -71,7 +71,7 @@
 
   <script type="text/javascript" src="https://unpkg.com/@zxing/library@latest"></script>
   <script type="text/javascript">
-    function decode_once(codeReader, selectedDeviceId) {
+    function decodeOnce(codeReader, selectedDeviceId) {
       codeReader.decodeFromInputVideoDevice(selectedDeviceId, 'video').then((result) => {
         console.log(result)
         document.getElementById('result').textContent = result.text
@@ -81,7 +81,7 @@
       })
     }
 
-    function decode_continuously(codeReader, selectedDeviceId) {
+    function decodeContinuously(codeReader, selectedDeviceId) {
       codeReader.decodeFromInputVideoDeviceContinuously(selectedDeviceId, 'video', (result, err) => {
         if (result) {
           // properly decoded qr code
@@ -141,25 +141,16 @@
           }
 
           document.getElementById('startButton').addEventListener('click', () => {
-<<<<<<< HEAD
-            codeReader.decodeOnceFromVideoDevice(selectedDeviceId, 'video').then((result) => {
-              console.log(result)
-              document.getElementById('result').textContent = result.text
-            }).catch((err) => {
-              console.error(err)
-              document.getElementById('result').textContent = err
-            })
-            console.log(`Started continous decode from camera with id ${selectedDeviceId}`)
-=======
-            const decoding_style = document.getElementById("decoding_style").value;
-            if (decoding_style == "once") {
-              decode_once(codeReader, selectedDeviceId);
+
+            const decodingStyle = document.getElementById('decoding-style').value;
+            
+            if (decodingStyle == "once") {
+              decodeOnce(codeReader, selectedDeviceId);
             } else {
-              decode_continuously(codeReader, selectedDeviceId);
+              decodeContinuously(codeReader, selectedDeviceId);
             }
 
             console.log(`Started decode from camera with id ${selectedDeviceId}`)
->>>>>>> 74ba7952
           })
 
           document.getElementById('resetButton').addEventListener('click', () => {
