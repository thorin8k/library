--- conflicted
+++ resolved
@@ -37,12 +37,6 @@
       - name: Test the application
         run: yarn test
 
-<<<<<<< HEAD
-      - name: Build the application
-        run: yarn build
-
-=======
->>>>>>> 580a24f8
       - name: Build the package
         run: |
           npm pack dist/
