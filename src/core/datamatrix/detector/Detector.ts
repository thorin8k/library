import BitMatrix from '../../common/BitMatrix';
import MathUtils from '../../common/detector/MathUtils';
import WhiteRectangleDetector from '../../common/detector/WhiteRectangleDetector';
import DetectorResult from '../../common/DetectorResult';
import GridSamplerInstance from '../../common/GridSamplerInstance';
import NotFoundException from '../../NotFoundException';
<<<<<<< HEAD
import ResultPoint from '../../ResultPoint';

=======
import { float, int } from '../../../customTypings';
>>>>>>> 0447642e

/*
 * Copyright 2008 ZXing authors
 *
 * Licensed under the Apache License, Version 2.0 (the "License");
 * you may not use this file except in compliance with the License.
 * You may obtain a copy of the License at
 *
 *      http://www.apache.org/licenses/LICENSE-2.0
 *
 * Unless required by applicable law or agreed to in writing, software
 * distributed under the License is distributed on an "AS IS" BASIS,
 * WITHOUT WARRANTIES OR CONDITIONS OF ANY KIND, either express or implied.
 * See the License for the specific language governing permissions and
 * limitations under the License.
 */

/**
 * <p>Encapsulates logic that can detect a Data Matrix Code in an image, even if the Data Matrix Code
 * is rotated or skewed, or partially obscured.</p>
 *
 * @author Sean Owen
 */
export default class Detector {

  private image: BitMatrix;
  private rectangleDetector: WhiteRectangleDetector;

  constructor(image: BitMatrix) {
    this.image = image;
    this.rectangleDetector = new WhiteRectangleDetector(this.image);
  }

  /**
   * <p>Detects a Data Matrix Code in an image.</p>
   *
   * @return {@link DetectorResult} encapsulating results of detecting a Data Matrix Code
   * @throws NotFoundException if no Data Matrix Code can be found
   */
  public detect(): DetectorResult {

<<<<<<< HEAD
    const cornerPoints = this.rectangleDetector.detect();
    const pointA = cornerPoints[0];
    const pointB = cornerPoints[1];
    const pointC = cornerPoints[2];
    const pointD = cornerPoints[3];

    // Point A and D are across the diagonal from one another,
    // as are B and C. Figure out which are the solid black lines
    // by counting transitions
    const transitions: any[] = [];
    transitions.push(this.transitionsBetween(pointA, pointB));
    transitions.push(this.transitionsBetween(pointA, pointC));
    transitions.push(this.transitionsBetween(pointB, pointD));
    transitions.push(this.transitionsBetween(pointC, pointD));
    transitions.sort(ResultPointsAndTransitions.resultPointsAndTransitionsComparator);

    // Sort by number of transitions. First two will be the two solid sides; last two
    // will be the two alternating black/white sides
    const lSideOne = transitions[0];
    const lSideTwo = transitions[1];

    // Figure out which point is their intersection by tallying up the number of times we see the
    // endpoints in the four endpoints. One will show up twice.
    const pointCount = new Map<ResultPoint, number>();
    Detector.increment(pointCount, lSideOne.getFrom());
    Detector.increment(pointCount, lSideOne.getTo());
    Detector.increment(pointCount, lSideTwo.getFrom());
    Detector.increment(pointCount, lSideTwo.getTo());

    let maybeTopLeft: ResultPoint | null = null;
    let bottomLeft: ResultPoint | null = null;
    let maybeBottomRight: ResultPoint | null = null;
    for (let [point, value] of Array.from(pointCount.entries())) {
      if (value === 2) {
        bottomLeft = point; // this is definitely the bottom left, then -- end of two L sides
      } else {
        // Otherwise it's either top left or bottom right -- just assign the two arbitrarily now
        if (maybeTopLeft == null) {
          maybeTopLeft = point;
        } else {
          maybeBottomRight = point;
        }
      }
    }
=======
>>>>>>> 0447642e

    const cornerPoints = this.rectangleDetector.detect();

<<<<<<< HEAD
    // Bottom left is correct but top left and bottom right might be switched
    const corners = [maybeTopLeft, bottomLeft, maybeBottomRight];
    // Use the dot product trick to sort them out
    ResultPoint.orderBestPatterns(corners);

    // Now we know which is which:
    const bottomRight = corners[0];
    bottomLeft = corners[1];
    const topLeft = corners[2];

    // Which point didn't we find in relation to the "L" sides? that's the top right corner
    let topRight;
    if (!pointCount.has(pointA)) {
      topRight = pointA;
    } else if (!pointCount.has(pointB)) {
      topRight = pointB;
    } else if (!pointCount.has(pointC)) {
      topRight = pointC;
    } else {
      topRight = pointD;
=======
    let points = this.detectSolid1(cornerPoints);
    points = this.detectSolid2(points);
    points[3] = this.correctTopRight(points);
    if (!points[3]) {
       throw new NotFoundException();
>>>>>>> 0447642e
    }
    points = this.shiftToModuleCenter(points);

    const topLeft = points[0];
    const bottomLeft = points[1];
    const bottomRight = points[2];
    const topRight = points[3];

    let dimensionTop = this.transitionsBetween(topLeft, topRight) + 1;
    let dimensionRight = this.transitionsBetween(bottomRight, topRight) + 1;
    if ((dimensionTop & 0x01) === 1) {
      dimensionTop += 1;
    }
    if ((dimensionRight & 0x01) === 1) {
      dimensionRight += 1;
    }

<<<<<<< HEAD
    let bits: BitMatrix;
    let correctedTopRight: ResultPoint;

    // Rectangular symbols are 6x16, 6x28, 10x24, 10x32, 14x32, or 14x44. If one dimension is more
    // than twice the other, it's certainly rectangular, but to cut a bit more slack we accept it as
    // rectangular if the bigger side is at least 7/4 times the other:
    if (4 * dimensionTop >= 7 * dimensionRight || 4 * dimensionRight >= 7 * dimensionTop) {
      // The matrix is rectangular

      correctedTopRight =
        this.correctTopRightRectangular(bottomLeft, bottomRight, topLeft, topRight, dimensionTop, dimensionRight);
      if (correctedTopRight == null) {
        correctedTopRight = topRight;
      }
=======
    if (4 * dimensionTop < 7 * dimensionRight && 4 * dimensionRight < 7 * dimensionTop) {
      // The matrix is square
      dimensionTop = dimensionRight = Math.max(dimensionTop, dimensionRight);
    }
>>>>>>> 0447642e

    let bits = Detector.sampleGrid(this.image,
                                topLeft,
                                bottomLeft,
                                bottomRight,
                                topRight,
                                dimensionTop,
                                dimensionRight);

    return new DetectorResult(bits, [topLeft, bottomLeft, bottomRight, topRight]);
  }

  private static shiftPoint(point: ResultPoint, to: ResultPoint, div: float): ResultPoint {
    let x = (to.getX() - point.getX()) / (div + 1);
    let y = (to.getY() - point.getY()) / (div + 1);
    return new ResultPoint(point.getX() + x, point.getY() + y);
  }

  private static moveAway(point: ResultPoint, fromX: float, fromY: float): ResultPoint {
    let x = point.getX();
    let y = point.getY();

    if (x < fromX) {
      x -= 1;
    } else {
<<<<<<< HEAD
      // The matrix is square

      const dimension = Math.min(dimensionRight, dimensionTop);
      // correct top right point to match the white module
      correctedTopRight = this.correctTopRight(bottomLeft, bottomRight, topLeft, topRight, dimension);
      if (correctedTopRight == null) {
        correctedTopRight = topRight;
      }

      // Redetermine the dimension using the corrected top right point
      let dimensionCorrected = Math.max(this.transitionsBetween(topLeft, correctedTopRight).getTransitions(),
        this.transitionsBetween(bottomRight, correctedTopRight).getTransitions());
      dimensionCorrected++;
      if ((dimensionCorrected & 0x01) === 1) {
        dimensionCorrected++;
      }

      bits = Detector.sampleGrid(this.image,
        topLeft,
        bottomLeft,
        bottomRight,
        correctedTopRight,
        dimensionCorrected,
        dimensionCorrected);
=======
      x += 1;
    }

    if (y < fromY) {
      y -= 1;
    } else {
      y += 1;
>>>>>>> 0447642e
    }

    return new ResultPoint(x, y);
  }

  /**
   * Detect a solid side which has minimum transition.
   */
<<<<<<< HEAD
  private correctTopRightRectangular(bottomLeft: ResultPoint,
    bottomRight: ResultPoint,
    topLeft: ResultPoint,
    topRight: ResultPoint,
    dimensionTop: number,
    dimensionRight: number): ResultPoint {

    let corr = Detector.distance(bottomLeft, bottomRight) / dimensionTop;
    let norm = Detector.distance(topLeft, topRight);
    let cos = (topRight.getX() - topLeft.getX()) / norm;
    let sin = (topRight.getY() - topLeft.getY()) / norm;

    const c1 = new ResultPoint(topRight.getX() + corr * cos, topRight.getY() + corr * sin);

    corr = Detector.distance(bottomLeft, topLeft) / dimensionRight;
    norm = Detector.distance(bottomRight, topRight);
    cos = (topRight.getX() - bottomRight.getX()) / norm;
    sin = (topRight.getY() - bottomRight.getY()) / norm;

    const c2 = new ResultPoint(topRight.getX() + corr * cos, topRight.getY() + corr * sin);

    if (!this.isValid(c1)) {
      if (this.isValid(c2)) {
        return c2;
      }
      return null;
=======
  private detectSolid1(cornerPoints: ResultPoint[]): ResultPoint[] {
    // 0  2
    // 1  3
    let pointA = cornerPoints[0];
    let pointB = cornerPoints[1];
    let pointC = cornerPoints[3];
    let pointD = cornerPoints[2];

    let trAB = this.transitionsBetween(pointA, pointB);
    let trBC = this.transitionsBetween(pointB, pointC);
    let trCD = this.transitionsBetween(pointC, pointD);
    let trDA = this.transitionsBetween(pointD, pointA);

    // 0..3
    // :  :
    // 1--2
    let min = trAB;
    let points = [pointD, pointA, pointB, pointC];
    if (min > trBC) {
      min = trBC;
      points[0] = pointA;
      points[1] = pointB;
      points[2] = pointC;
      points[3] = pointD;
>>>>>>> 0447642e
    }
    if (min > trCD) {
      min = trCD;
      points[0] = pointB;
      points[1] = pointC;
      points[2] = pointD;
      points[3] = pointA;
    }
<<<<<<< HEAD

    const l1 = Math.abs(dimensionTop - this.transitionsBetween(topLeft, c1).getTransitions()) +
      Math.abs(dimensionRight - this.transitionsBetween(bottomRight, c1).getTransitions());
    const l2 = Math.abs(dimensionTop - this.transitionsBetween(topLeft, c2).getTransitions()) +
      Math.abs(dimensionRight - this.transitionsBetween(bottomRight, c2).getTransitions());

    if (l1 <= l2) {
      return c1;
=======
    if (min > trDA) {
      points[0] = pointC;
      points[1] = pointD;
      points[2] = pointA;
      points[3] = pointB;
>>>>>>> 0447642e
    }

    return points;
  }

  /**
   * Detect a second solid side next to first solid side.
   */
<<<<<<< HEAD
  private correctTopRight(bottomLeft: ResultPoint,
    bottomRight: ResultPoint,
    topLeft: ResultPoint,
    topRight: ResultPoint,
    dimension: number): ResultPoint {

    let corr = Detector.distance(bottomLeft, bottomRight) / dimension;
    let norm = Detector.distance(topLeft, topRight);
    let cos = (topRight.getX() - topLeft.getX()) / norm;
    let sin = (topRight.getY() - topLeft.getY()) / norm;

    const c1 = new ResultPoint(topRight.getX() + corr * cos, topRight.getY() + corr * sin);

    corr = Detector.distance(bottomLeft, topLeft) / dimension;
    norm = Detector.distance(bottomRight, topRight);
    cos = (topRight.getX() - bottomRight.getX()) / norm;
    sin = (topRight.getY() - bottomRight.getY()) / norm;
=======
  private detectSolid2(points: ResultPoint[]): ResultPoint[] {
    // A..D
    // :  :
    // B--C
    let pointA = points[0];
    let pointB = points[1];
    let pointC = points[2];
    let pointD = points[3];

    // Transition detection on the edge is not stable.
    // To safely detect, shift the points to the module center.
    let tr = this.transitionsBetween(pointA, pointD);
    let pointBs = Detector.shiftPoint(pointB, pointC, (tr + 1) * 4);
    let pointCs = Detector.shiftPoint(pointC, pointB, (tr + 1) * 4);
    let trBA = this.transitionsBetween(pointBs, pointA);
    let trCD = this.transitionsBetween(pointCs, pointD);

    // 0..3
    // |  :
    // 1--2
    if (trBA < trCD) {
      // solid sides: A-B-C
      points[0] = pointA;
      points[1] = pointB;
      points[2] = pointC;
      points[3] = pointD;
    } else {
      // solid sides: B-C-D
      points[0] = pointB;
      points[1] = pointC;
      points[2] = pointD;
      points[3] = pointA;
    }
>>>>>>> 0447642e

    return points;
  }

  /**
   * Calculates the corner position of the white top right module.
   */
  private correctTopRight(points: ResultPoint[]): ResultPoint {
    // A..D
    // |  :
    // B--C
    let pointA = points[0];
    let pointB = points[1];
    let pointC = points[2];
    let pointD = points[3];

    // shift points for safe transition detection.
    let trTop = this.transitionsBetween(pointA, pointD);
    let trRight = this.transitionsBetween(pointB, pointD);
    let pointAs = Detector.shiftPoint(pointA, pointB, (trRight + 1) * 4);
    let pointCs = Detector.shiftPoint(pointC, pointB, (trTop + 1) * 4);

    trTop = this.transitionsBetween(pointAs, pointD);
    trRight = this.transitionsBetween(pointCs, pointD);

    let candidate1 = new ResultPoint(
      pointD.getX() + (pointC.getX() - pointB.getX()) / (trTop + 1),
      pointD.getY() + (pointC.getY() - pointB.getY()) / (trTop + 1));
      let candidate2 = new ResultPoint(
      pointD.getX() + (pointA.getX() - pointB.getX()) / (trRight + 1),
      pointD.getY() + (pointA.getY() - pointB.getY()) / (trRight + 1));

    if (!this.isValid(candidate1)) {
      if (this.isValid(candidate2)) {
        return candidate2;
      }
      return null;
    }
    if (!this.isValid(candidate2)) {
      return candidate1;
    }

<<<<<<< HEAD
    const l1 = Math.abs(this.transitionsBetween(topLeft, c1).getTransitions() -
      this.transitionsBetween(bottomRight, c1).getTransitions());
    const l2 = Math.abs(this.transitionsBetween(topLeft, c2).getTransitions() -
      this.transitionsBetween(bottomRight, c2).getTransitions());
=======
    let sumc1 = this.transitionsBetween(pointAs, candidate1) + this.transitionsBetween(pointCs, candidate1);
    let sumc2 = this.transitionsBetween(pointAs, candidate2) + this.transitionsBetween(pointCs, candidate2);
>>>>>>> 0447642e

    if (sumc1 > sumc2) {
      return candidate1;
    } else {
      return candidate2;
    }
  }

  /**
   * Shift the edge points to the module center.
   */
  private shiftToModuleCenter(points: ResultPoint[]): ResultPoint[] {
    // A..D
    // |  :
    // B--C
    let pointA = points[0];
    let pointB = points[1];
    let pointC = points[2];
    let pointD = points[3];

    // calculate pseudo dimensions
    let dimH = this.transitionsBetween(pointA, pointD) + 1;
    let dimV = this.transitionsBetween(pointC, pointD) + 1;

    // shift points for safe dimension detection
    let pointAs = Detector.shiftPoint(pointA, pointB, dimV * 4);
    let pointCs = Detector.shiftPoint(pointC, pointB, dimH * 4);

    //  calculate more precise dimensions
    dimH = this.transitionsBetween(pointAs, pointD) + 1;
    dimV = this.transitionsBetween(pointCs, pointD) + 1;
    if ((dimH & 0x01) === 1) {
      dimH += 1;
    }
    if ((dimV & 0x01) === 1) {
      dimV += 1;
    }

    // WhiteRectangleDetector returns points inside of the rectangle.
    // I want points on the edges.
    let centerX = (pointA.getX() + pointB.getX() + pointC.getX() + pointD.getX()) / 4;
    let centerY = (pointA.getY() + pointB.getY() + pointC.getY() + pointD.getY()) / 4;
    pointA = Detector.moveAway(pointA, centerX, centerY);
    pointB = Detector.moveAway(pointB, centerX, centerY);
    pointC = Detector.moveAway(pointC, centerX, centerY);
    pointD = Detector.moveAway(pointD, centerX, centerY);

    let pointBs: ResultPoint;
    let pointDs: ResultPoint;

    // shift points to the center of each modules
    pointAs = Detector.shiftPoint(pointA, pointB, dimV * 4);
    pointAs = Detector.shiftPoint(pointAs, pointD, dimH * 4);
    pointBs = Detector.shiftPoint(pointB, pointA, dimV * 4);
    pointBs = Detector.shiftPoint(pointBs, pointC, dimH * 4);
    pointCs = Detector.shiftPoint(pointC, pointD, dimV * 4);
    pointCs = Detector.shiftPoint(pointCs, pointB, dimH * 4);
    pointDs = Detector.shiftPoint(pointD, pointC, dimV * 4);
    pointDs = Detector.shiftPoint(pointDs, pointA, dimH * 4);

    return [pointAs, pointBs, pointCs, pointDs];
  }

  private isValid(p: ResultPoint): boolean {
    return p.getX() >= 0 && p.getX() < this.image.getWidth() && p.getY() > 0 && p.getY() < this.image.getHeight();
  }

  private static sampleGrid(image: BitMatrix,
<<<<<<< HEAD
    topLeft: ResultPoint,
    bottomLeft: ResultPoint,
    bottomRight: ResultPoint,
    topRight: ResultPoint,
    dimensionX: number,
    dimensionY: number): BitMatrix {
=======
                                      topLeft: ResultPoint,
                                      bottomLeft: ResultPoint,
                                      bottomRight: ResultPoint,
                                      topRight: ResultPoint,
                                      dimensionX: int,
                                      dimensionY: int): BitMatrix {
>>>>>>> 0447642e

    const sampler = GridSamplerInstance.getInstance();

    return sampler.sampleGrid(image,
<<<<<<< HEAD
      dimensionX,
      dimensionY,
      0.5,
      0.5,
      dimensionX - 0.5,
      0.5,
      dimensionX - 0.5,
      dimensionY - 0.5,
      0.5,
      dimensionY - 0.5,
      topLeft.getX(),
      topLeft.getY(),
      topRight.getX(),
      topRight.getY(),
      bottomRight.getX(),
      bottomRight.getY(),
      bottomLeft.getX(),
      bottomLeft.getY()
    );
=======
                              dimensionX,
                              dimensionY,
                              0.5,
                              0.5,
                              dimensionX - 0.5,
                              0.5,
                              dimensionX - 0.5,
                              dimensionY - 0.5,
                              0.5,
                              dimensionY - 0.5,
                              topLeft.getX(),
                              topLeft.getY(),
                              topRight.getX(),
                              topRight.getY(),
                              bottomRight.getX(),
                              bottomRight.getY(),
                              bottomLeft.getX(),
                              bottomLeft.getY());
>>>>>>> 0447642e
  }

  /**
   * Counts the number of black/white transitions between two points, using something like Bresenham's algorithm.
   */
  private transitionsBetween(from: ResultPoint, to: ResultPoint): int {
    // See QR Code Detector, sizeOfBlackWhiteBlackRun()
    let fromX = Math.trunc(from.getX());
    let fromY = Math.trunc(from.getY());
    let toX = Math.trunc(to.getX());
    let toY = Math.trunc(to.getY());
    let steep: boolean = Math.abs(toY - fromY) > Math.abs(toX - fromX);
    if (steep) {
      let temp = fromX;
      fromX = fromY;
      fromY = temp;
      temp = toX;
      toX = toY;
      toY = temp;
    }

    let dx = Math.abs(toX - fromX);
    let dy = Math.abs(toY - fromY);
    let error = -dx / 2;
    let ystep = fromY < toY ? 1 : -1;
    let xstep = fromX < toX ? 1 : -1;
    let transitions = 0;
    let inBlack: boolean = this.image.get(steep ? fromY : fromX, steep ? fromX : fromY);
    for (let x: int = fromX, y = fromY; x !== toX; x += xstep) {
      let isBlack: boolean = this.image.get(steep ? y : x, steep ? x : y);
      if (isBlack !== inBlack) {
        transitions++;
        inBlack = isBlack;
      }
      error += dy;
      if (error > 0) {
        if (y === toY) {
          break;
        }
        y += ystep;
        error -= dx;
      }
    }
<<<<<<< HEAD
    return new ResultPointsAndTransitions(from, to, transitions);
  }

  /**
   * Simply encapsulates two points and a number of transitions between them.
   */

  /**
   * Orders ResultPointsAndTransitions by number of transitions, ascending.
   */
}

class ResultPointsAndTransitions {

  private from: ResultPoint;
  private to: ResultPoint;
  private transitions: number;

  constructor(from: ResultPoint, to: ResultPoint, transitions: number) {
    this.from = from;
    this.to = to;
    this.transitions = transitions;
  }

  getFrom(): ResultPoint {
    return this.from;
  }

  getTo(): ResultPoint {
    return this.to;
  }

  getTransitions(): number {
    return this.transitions;
  }

  // @Override
  public toString() {
    return this.from + '/' + this.to + '/' + this.transitions;
  }

  public static resultPointsAndTransitionsComparator(o1: ResultPointsAndTransitions, o2: ResultPointsAndTransitions): number {
    return o1.getTransitions() - o2.getTransitions();
=======
    return transitions;
>>>>>>> 0447642e
  }
}<|MERGE_RESOLUTION|>--- conflicted
+++ resolved
@@ -1,15 +1,11 @@
 import BitMatrix from '../../common/BitMatrix';
-import MathUtils from '../../common/detector/MathUtils';
 import WhiteRectangleDetector from '../../common/detector/WhiteRectangleDetector';
 import DetectorResult from '../../common/DetectorResult';
 import GridSamplerInstance from '../../common/GridSamplerInstance';
 import NotFoundException from '../../NotFoundException';
-<<<<<<< HEAD
+import { float, int } from '../../../customTypings';
 import ResultPoint from '../../ResultPoint';
 
-=======
-import { float, int } from '../../../customTypings';
->>>>>>> 0447642e
 
 /*
  * Copyright 2008 ZXing authors
@@ -51,84 +47,14 @@
    */
   public detect(): DetectorResult {
 
-<<<<<<< HEAD
+
     const cornerPoints = this.rectangleDetector.detect();
-    const pointA = cornerPoints[0];
-    const pointB = cornerPoints[1];
-    const pointC = cornerPoints[2];
-    const pointD = cornerPoints[3];
-
-    // Point A and D are across the diagonal from one another,
-    // as are B and C. Figure out which are the solid black lines
-    // by counting transitions
-    const transitions: any[] = [];
-    transitions.push(this.transitionsBetween(pointA, pointB));
-    transitions.push(this.transitionsBetween(pointA, pointC));
-    transitions.push(this.transitionsBetween(pointB, pointD));
-    transitions.push(this.transitionsBetween(pointC, pointD));
-    transitions.sort(ResultPointsAndTransitions.resultPointsAndTransitionsComparator);
-
-    // Sort by number of transitions. First two will be the two solid sides; last two
-    // will be the two alternating black/white sides
-    const lSideOne = transitions[0];
-    const lSideTwo = transitions[1];
-
-    // Figure out which point is their intersection by tallying up the number of times we see the
-    // endpoints in the four endpoints. One will show up twice.
-    const pointCount = new Map<ResultPoint, number>();
-    Detector.increment(pointCount, lSideOne.getFrom());
-    Detector.increment(pointCount, lSideOne.getTo());
-    Detector.increment(pointCount, lSideTwo.getFrom());
-    Detector.increment(pointCount, lSideTwo.getTo());
-
-    let maybeTopLeft: ResultPoint | null = null;
-    let bottomLeft: ResultPoint | null = null;
-    let maybeBottomRight: ResultPoint | null = null;
-    for (let [point, value] of Array.from(pointCount.entries())) {
-      if (value === 2) {
-        bottomLeft = point; // this is definitely the bottom left, then -- end of two L sides
-      } else {
-        // Otherwise it's either top left or bottom right -- just assign the two arbitrarily now
-        if (maybeTopLeft == null) {
-          maybeTopLeft = point;
-        } else {
-          maybeBottomRight = point;
-        }
-      }
-    }
-=======
->>>>>>> 0447642e
-
-    const cornerPoints = this.rectangleDetector.detect();
-
-<<<<<<< HEAD
-    // Bottom left is correct but top left and bottom right might be switched
-    const corners = [maybeTopLeft, bottomLeft, maybeBottomRight];
-    // Use the dot product trick to sort them out
-    ResultPoint.orderBestPatterns(corners);
-
-    // Now we know which is which:
-    const bottomRight = corners[0];
-    bottomLeft = corners[1];
-    const topLeft = corners[2];
-
-    // Which point didn't we find in relation to the "L" sides? that's the top right corner
-    let topRight;
-    if (!pointCount.has(pointA)) {
-      topRight = pointA;
-    } else if (!pointCount.has(pointB)) {
-      topRight = pointB;
-    } else if (!pointCount.has(pointC)) {
-      topRight = pointC;
-    } else {
-      topRight = pointD;
-=======
+
     let points = this.detectSolid1(cornerPoints);
     points = this.detectSolid2(points);
     points[3] = this.correctTopRight(points);
     if (!points[3]) {
        throw new NotFoundException();
->>>>>>> 0447642e
     }
     points = this.shiftToModuleCenter(points);
 
@@ -146,27 +72,10 @@
       dimensionRight += 1;
     }
 
-<<<<<<< HEAD
-    let bits: BitMatrix;
-    let correctedTopRight: ResultPoint;
-
-    // Rectangular symbols are 6x16, 6x28, 10x24, 10x32, 14x32, or 14x44. If one dimension is more
-    // than twice the other, it's certainly rectangular, but to cut a bit more slack we accept it as
-    // rectangular if the bigger side is at least 7/4 times the other:
-    if (4 * dimensionTop >= 7 * dimensionRight || 4 * dimensionRight >= 7 * dimensionTop) {
-      // The matrix is rectangular
-
-      correctedTopRight =
-        this.correctTopRightRectangular(bottomLeft, bottomRight, topLeft, topRight, dimensionTop, dimensionRight);
-      if (correctedTopRight == null) {
-        correctedTopRight = topRight;
-      }
-=======
     if (4 * dimensionTop < 7 * dimensionRight && 4 * dimensionRight < 7 * dimensionTop) {
       // The matrix is square
       dimensionTop = dimensionRight = Math.max(dimensionTop, dimensionRight);
     }
->>>>>>> 0447642e
 
     let bits = Detector.sampleGrid(this.image,
                                 topLeft,
@@ -192,32 +101,6 @@
     if (x < fromX) {
       x -= 1;
     } else {
-<<<<<<< HEAD
-      // The matrix is square
-
-      const dimension = Math.min(dimensionRight, dimensionTop);
-      // correct top right point to match the white module
-      correctedTopRight = this.correctTopRight(bottomLeft, bottomRight, topLeft, topRight, dimension);
-      if (correctedTopRight == null) {
-        correctedTopRight = topRight;
-      }
-
-      // Redetermine the dimension using the corrected top right point
-      let dimensionCorrected = Math.max(this.transitionsBetween(topLeft, correctedTopRight).getTransitions(),
-        this.transitionsBetween(bottomRight, correctedTopRight).getTransitions());
-      dimensionCorrected++;
-      if ((dimensionCorrected & 0x01) === 1) {
-        dimensionCorrected++;
-      }
-
-      bits = Detector.sampleGrid(this.image,
-        topLeft,
-        bottomLeft,
-        bottomRight,
-        correctedTopRight,
-        dimensionCorrected,
-        dimensionCorrected);
-=======
       x += 1;
     }
 
@@ -225,7 +108,6 @@
       y -= 1;
     } else {
       y += 1;
->>>>>>> 0447642e
     }
 
     return new ResultPoint(x, y);
@@ -234,34 +116,6 @@
   /**
    * Detect a solid side which has minimum transition.
    */
-<<<<<<< HEAD
-  private correctTopRightRectangular(bottomLeft: ResultPoint,
-    bottomRight: ResultPoint,
-    topLeft: ResultPoint,
-    topRight: ResultPoint,
-    dimensionTop: number,
-    dimensionRight: number): ResultPoint {
-
-    let corr = Detector.distance(bottomLeft, bottomRight) / dimensionTop;
-    let norm = Detector.distance(topLeft, topRight);
-    let cos = (topRight.getX() - topLeft.getX()) / norm;
-    let sin = (topRight.getY() - topLeft.getY()) / norm;
-
-    const c1 = new ResultPoint(topRight.getX() + corr * cos, topRight.getY() + corr * sin);
-
-    corr = Detector.distance(bottomLeft, topLeft) / dimensionRight;
-    norm = Detector.distance(bottomRight, topRight);
-    cos = (topRight.getX() - bottomRight.getX()) / norm;
-    sin = (topRight.getY() - bottomRight.getY()) / norm;
-
-    const c2 = new ResultPoint(topRight.getX() + corr * cos, topRight.getY() + corr * sin);
-
-    if (!this.isValid(c1)) {
-      if (this.isValid(c2)) {
-        return c2;
-      }
-      return null;
-=======
   private detectSolid1(cornerPoints: ResultPoint[]): ResultPoint[] {
     // 0  2
     // 1  3
@@ -286,7 +140,6 @@
       points[1] = pointB;
       points[2] = pointC;
       points[3] = pointD;
->>>>>>> 0447642e
     }
     if (min > trCD) {
       min = trCD;
@@ -295,22 +148,11 @@
       points[2] = pointD;
       points[3] = pointA;
     }
-<<<<<<< HEAD
-
-    const l1 = Math.abs(dimensionTop - this.transitionsBetween(topLeft, c1).getTransitions()) +
-      Math.abs(dimensionRight - this.transitionsBetween(bottomRight, c1).getTransitions());
-    const l2 = Math.abs(dimensionTop - this.transitionsBetween(topLeft, c2).getTransitions()) +
-      Math.abs(dimensionRight - this.transitionsBetween(bottomRight, c2).getTransitions());
-
-    if (l1 <= l2) {
-      return c1;
-=======
     if (min > trDA) {
       points[0] = pointC;
       points[1] = pointD;
       points[2] = pointA;
       points[3] = pointB;
->>>>>>> 0447642e
     }
 
     return points;
@@ -319,25 +161,6 @@
   /**
    * Detect a second solid side next to first solid side.
    */
-<<<<<<< HEAD
-  private correctTopRight(bottomLeft: ResultPoint,
-    bottomRight: ResultPoint,
-    topLeft: ResultPoint,
-    topRight: ResultPoint,
-    dimension: number): ResultPoint {
-
-    let corr = Detector.distance(bottomLeft, bottomRight) / dimension;
-    let norm = Detector.distance(topLeft, topRight);
-    let cos = (topRight.getX() - topLeft.getX()) / norm;
-    let sin = (topRight.getY() - topLeft.getY()) / norm;
-
-    const c1 = new ResultPoint(topRight.getX() + corr * cos, topRight.getY() + corr * sin);
-
-    corr = Detector.distance(bottomLeft, topLeft) / dimension;
-    norm = Detector.distance(bottomRight, topRight);
-    cos = (topRight.getX() - bottomRight.getX()) / norm;
-    sin = (topRight.getY() - bottomRight.getY()) / norm;
-=======
   private detectSolid2(points: ResultPoint[]): ResultPoint[] {
     // A..D
     // :  :
@@ -371,7 +194,6 @@
       points[2] = pointD;
       points[3] = pointA;
     }
->>>>>>> 0447642e
 
     return points;
   }
@@ -414,15 +236,8 @@
       return candidate1;
     }
 
-<<<<<<< HEAD
-    const l1 = Math.abs(this.transitionsBetween(topLeft, c1).getTransitions() -
-      this.transitionsBetween(bottomRight, c1).getTransitions());
-    const l2 = Math.abs(this.transitionsBetween(topLeft, c2).getTransitions() -
-      this.transitionsBetween(bottomRight, c2).getTransitions());
-=======
     let sumc1 = this.transitionsBetween(pointAs, candidate1) + this.transitionsBetween(pointCs, candidate1);
     let sumc2 = this.transitionsBetween(pointAs, candidate2) + this.transitionsBetween(pointCs, candidate2);
->>>>>>> 0447642e
 
     if (sumc1 > sumc2) {
       return candidate1;
@@ -491,46 +306,16 @@
   }
 
   private static sampleGrid(image: BitMatrix,
-<<<<<<< HEAD
-    topLeft: ResultPoint,
-    bottomLeft: ResultPoint,
-    bottomRight: ResultPoint,
-    topRight: ResultPoint,
-    dimensionX: number,
-    dimensionY: number): BitMatrix {
-=======
                                       topLeft: ResultPoint,
                                       bottomLeft: ResultPoint,
                                       bottomRight: ResultPoint,
                                       topRight: ResultPoint,
                                       dimensionX: int,
                                       dimensionY: int): BitMatrix {
->>>>>>> 0447642e
 
     const sampler = GridSamplerInstance.getInstance();
 
     return sampler.sampleGrid(image,
-<<<<<<< HEAD
-      dimensionX,
-      dimensionY,
-      0.5,
-      0.5,
-      dimensionX - 0.5,
-      0.5,
-      dimensionX - 0.5,
-      dimensionY - 0.5,
-      0.5,
-      dimensionY - 0.5,
-      topLeft.getX(),
-      topLeft.getY(),
-      topRight.getX(),
-      topRight.getY(),
-      bottomRight.getX(),
-      bottomRight.getY(),
-      bottomLeft.getX(),
-      bottomLeft.getY()
-    );
-=======
                               dimensionX,
                               dimensionY,
                               0.5,
@@ -549,7 +334,6 @@
                               bottomRight.getY(),
                               bottomLeft.getX(),
                               bottomLeft.getY());
->>>>>>> 0447642e
   }
 
   /**
@@ -593,52 +377,6 @@
         error -= dx;
       }
     }
-<<<<<<< HEAD
-    return new ResultPointsAndTransitions(from, to, transitions);
-  }
-
-  /**
-   * Simply encapsulates two points and a number of transitions between them.
-   */
-
-  /**
-   * Orders ResultPointsAndTransitions by number of transitions, ascending.
-   */
-}
-
-class ResultPointsAndTransitions {
-
-  private from: ResultPoint;
-  private to: ResultPoint;
-  private transitions: number;
-
-  constructor(from: ResultPoint, to: ResultPoint, transitions: number) {
-    this.from = from;
-    this.to = to;
-    this.transitions = transitions;
-  }
-
-  getFrom(): ResultPoint {
-    return this.from;
-  }
-
-  getTo(): ResultPoint {
-    return this.to;
-  }
-
-  getTransitions(): number {
-    return this.transitions;
-  }
-
-  // @Override
-  public toString() {
-    return this.from + '/' + this.to + '/' + this.transitions;
-  }
-
-  public static resultPointsAndTransitionsComparator(o1: ResultPointsAndTransitions, o2: ResultPointsAndTransitions): number {
-    return o1.getTransitions() - o2.getTransitions();
-=======
     return transitions;
->>>>>>> 0447642e
   }
 }