import System from './System';
import IllegalArgumentException from '../IllegalArgumentException';
import ArrayIndexOutOfBoundsException from '../ArrayIndexOutOfBoundsException';

export default class Arrays {

<<<<<<< HEAD
  /**
   * Assigns the specified int value to each element of the specified array
   * of ints.
   *
   * @param a the array to be filled
   * @param val the value to be stored in all elements of the array
   */
  public static fill(a: Int32Array, val: /*int*/ number): void {
    for (let i = 0, len = a.length; i < len; i++)
      a[i] = val;
  }

  /**
   * Assigns the specified int value to each element of the specified
   * range of the specified array of ints.  The range to be filled
   * extends from index {@code fromIndex}, inclusive, to index
   * {@code toIndex}, exclusive.  (If {@code fromIndex==toIndex}, the
   * range to be filled is empty.)
   *
   * @param a the array to be filled
   * @param fromIndex the index of the first element (inclusive) to be
   *        filled with the specified value
   * @param toIndex the index of the last element (exclusive) to be
   *        filled with the specified value
   * @param val the value to be stored in all elements of the array
   * @throws IllegalArgumentException if {@code fromIndex > toIndex}
   * @throws ArrayIndexOutOfBoundsException if {@code fromIndex < 0} or
   *         {@code toIndex > a.length}
   */
  public static fillWithin(a: Int32Array, fromIndex: /*int*/ number, toIndex: /*int*/ number, val: /*int*/ number): void {
    Arrays.rangeCheck(a.length, fromIndex, toIndex);
    for (let i = fromIndex; i < toIndex; i++)
      a[i] = val;
  }

  /**
   * Checks that {@code fromIndex} and {@code toIndex} are in
   * the range and throws an exception if they aren't.
   */
  static rangeCheck(arrayLength: /*int*/ number, fromIndex: /*int*/ number, toIndex: /*int*/ number): void {
    if (fromIndex > toIndex) {
      throw new IllegalArgumentException(
        'fromIndex(' + fromIndex + ') > toIndex(' + toIndex + ')');
    }
    if (fromIndex < 0) {
      throw new ArrayIndexOutOfBoundsException(fromIndex);
    }
    if (toIndex > arrayLength) {
      throw new ArrayIndexOutOfBoundsException(toIndex);
    }
=======
  public static asList<T = any>(...args: T[]): T[] {
    return args;
  }

  public static create<T = any>(rows: int, cols: int, value?: T): T[][] {

    let arr = Array.from({ length: rows });

    return arr.map(x => Array.from<T>({ length: cols }).fill(value));
  }

  public static createInt32Array(rows: int, cols: int, value?: int): Int32Array[] {

    let arr = Array.from({ length: rows });

    return arr.map(x => Int32Array.from({ length: cols }).fill(value));
>>>>>>> 6c17c373
  }

  public static equals(first: any, second: any): boolean {
    if (!first) {
      return false;
<<<<<<< HEAD
    }
    if (!second) {
      return false;
    }
    if (!first.length) {
      return false;
    }
    if (!second.length) {
      return false;
    }
=======
    }
    if (!second) {
      return false;
    }
    if (!first.length) {
      return false;
    }
    if (!second.length) {
      return false;
    }
>>>>>>> 6c17c373
    if (first.length !== second.length) {
      return false;
    }
    for (let i = 0, length = first.length; i < length; i++) {
      if (first[i] !== second[i]) {
        return false;
      }
    }
    return true;
  }

<<<<<<< HEAD
  public static hashCode(a: any) {
    if (a === null) {
      return 0;
    }
    let result = 1;
    for (const element of a) {
      result = 31 * result + element;
    }
    return result;
  }

  public static fillUint8Array(a: Uint8Array, value: number) {
    for (let i = 0; i !== a.length; i++) {
      a[i] = value;
    }
  }

  public static copyOf(original: Int32Array, newLength: number) {
    const copy = new Array(newLength);
=======
  public static fill(a: Int32Array | Uint8Array | Array<any>, value: number): void {
    for (let i = 0; i !== a.length; i++) {
      a[i] = value;
    }
  }

  public static hashCode(a: any) {
    if (a === null) {
      return 0;
    }
    let result = 1;
    for (const element of a) {
      result = 31 * result + element;
    }
    return result;
  }
  public static copyOf(original: Int32Array, newLength: number) {
    const copy = new Int32Array(newLength);
>>>>>>> 6c17c373
    System.arraycopy(original, 0, copy, 0, Math.min(original.length, newLength));
    return copy;
  }

<<<<<<< HEAD
  public static copyOfRange(original: Int32Array, from: number, to: number): Int32Array {
    const newLength = to - from;
    const copy = new Int32Array(newLength);
    System.arraycopy(original, from, copy, 0, newLength);
    return copy;
  }

=======
>>>>>>> 6c17c373
  /*
  * Returns the index of of the element in a sorted array or (-n-1) where n is the insertion point
  * for the new element.
  * Parameters:
  *     ar - A sorted array
  *     el - An element to search for
  *     comparator - A comparator function. The function takes two arguments: (a, b) and returns:
  *        a negative number  if a is less than b;
  *        0 if a is equal to b;
  *        a positive number of a is greater than b.
  * The array may contain duplicate elements. If there are more than one equal elements in the array,
  * the returned value can be the index of any one of the equal elements.
  *
  * http://jsfiddle.net/aryzhov/pkfst550/
  */
  public static binarySearch(ar: Int32Array, el: number, comparator?: (a: number, b: number) => number): number {
    if (undefined === comparator) {
      comparator = Arrays.numberComparator;
<<<<<<< HEAD
    }
    let m = 0;
    let n = ar.length - 1;
    while (m <= n) {
      const k = (n + m) >> 1;
      const cmp = comparator(el, ar[k]);
      if (cmp > 0) {
        m = k + 1;
      } else if (cmp < 0) {
        n = k - 1;
      } else {
        return k;
      }
    }
=======
    }
    let m = 0;
    let n = ar.length - 1;
    while (m <= n) {
      const k = (n + m) >> 1;
      const cmp = comparator(el, ar[k]);
      if (cmp > 0) {
        m = k + 1;
      } else if (cmp < 0) {
        n = k - 1;
      } else {
        return k;
      }
    }
>>>>>>> 6c17c373
    return -m - 1;
  }

  public static numberComparator(a: number, b: number) {
    return a - b;
  }
}<|MERGE_RESOLUTION|>--- conflicted
+++ resolved
@@ -4,7 +4,6 @@
 
 export default class Arrays {
 
-<<<<<<< HEAD
   /**
    * Assigns the specified int value to each element of the specified array
    * of ints.
@@ -55,7 +54,8 @@
     if (toIndex > arrayLength) {
       throw new ArrayIndexOutOfBoundsException(toIndex);
     }
-=======
+  }
+
   public static asList<T = any>(...args: T[]): T[] {
     return args;
   }
@@ -72,13 +72,11 @@
     let arr = Array.from({ length: rows });
 
     return arr.map(x => Int32Array.from({ length: cols }).fill(value));
->>>>>>> 6c17c373
   }
 
   public static equals(first: any, second: any): boolean {
     if (!first) {
       return false;
-<<<<<<< HEAD
     }
     if (!second) {
       return false;
@@ -89,18 +87,6 @@
     if (!second.length) {
       return false;
     }
-=======
-    }
-    if (!second) {
-      return false;
-    }
-    if (!first.length) {
-      return false;
-    }
-    if (!second.length) {
-      return false;
-    }
->>>>>>> 6c17c373
     if (first.length !== second.length) {
       return false;
     }
@@ -112,7 +98,6 @@
     return true;
   }
 
-<<<<<<< HEAD
   public static hashCode(a: any) {
     if (a === null) {
       return 0;
@@ -131,32 +116,11 @@
   }
 
   public static copyOf(original: Int32Array, newLength: number) {
-    const copy = new Array(newLength);
-=======
-  public static fill(a: Int32Array | Uint8Array | Array<any>, value: number): void {
-    for (let i = 0; i !== a.length; i++) {
-      a[i] = value;
-    }
-  }
-
-  public static hashCode(a: any) {
-    if (a === null) {
-      return 0;
-    }
-    let result = 1;
-    for (const element of a) {
-      result = 31 * result + element;
-    }
-    return result;
-  }
-  public static copyOf(original: Int32Array, newLength: number) {
     const copy = new Int32Array(newLength);
->>>>>>> 6c17c373
     System.arraycopy(original, 0, copy, 0, Math.min(original.length, newLength));
     return copy;
   }
 
-<<<<<<< HEAD
   public static copyOfRange(original: Int32Array, from: number, to: number): Int32Array {
     const newLength = to - from;
     const copy = new Int32Array(newLength);
@@ -164,8 +128,6 @@
     return copy;
   }
 
-=======
->>>>>>> 6c17c373
   /*
   * Returns the index of of the element in a sorted array or (-n-1) where n is the insertion point
   * for the new element.
@@ -184,7 +146,6 @@
   public static binarySearch(ar: Int32Array, el: number, comparator?: (a: number, b: number) => number): number {
     if (undefined === comparator) {
       comparator = Arrays.numberComparator;
-<<<<<<< HEAD
     }
     let m = 0;
     let n = ar.length - 1;
@@ -199,22 +160,6 @@
         return k;
       }
     }
-=======
-    }
-    let m = 0;
-    let n = ar.length - 1;
-    while (m <= n) {
-      const k = (n + m) >> 1;
-      const cmp = comparator(el, ar[k]);
-      if (cmp > 0) {
-        m = k + 1;
-      } else if (cmp < 0) {
-        n = k - 1;
-      } else {
-        return k;
-      }
-    }
->>>>>>> 6c17c373
     return -m - 1;
   }
 
