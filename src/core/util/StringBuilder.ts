--- conflicted
+++ resolved
@@ -4,33 +4,6 @@
 
 export default class StringBuilder {
 
-<<<<<<< HEAD
-  public constructor(private value: string = '') {
-
-  }
-
-  public append(s: string | number): StringBuilder {
-    if (typeof s === 'string') {
-      this.value += s.toString();
-    } else {
-      this.value += String.fromCharCode(s);
-    }
-    return this;
-  }
-
-  public length(): number {
-    return this.value.length;
-  }
-
-  public charAt(n: number): string {
-    return this.value.charAt(n);
-  }
-
-  public deleteCharAt(n: number) {
-    this.value = this.value.substr(0, n) + this.value.substring(n + 1);
-  }
-
-=======
   private encoding: CharacterSetECI;
 
   public constructor(private value: string = '') {}
@@ -65,7 +38,6 @@
     this.value = this.value.substr(0, n) + this.value.substring(n + 1);
   }
 
->>>>>>> 9552ae43
   public setCharAt(n: number, c: string) {
     this.value = this.value.substr(0, n) + c + this.value.substr(n + 1);
   }
@@ -74,8 +46,6 @@
     return this.value.substring(start, end);
   }
 
-<<<<<<< HEAD
-=======
   /**
    * @note helper method for RSS Expanded
    */
@@ -83,7 +53,6 @@
       this.value = "";
   }
 
->>>>>>> 9552ae43
   public toString(): string {
     return this.value;
   }
