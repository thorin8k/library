--- conflicted
+++ resolved
@@ -1,48 +1,29 @@
 import * as assert from 'assert';
 
 export default class AssertUtils {
-<<<<<<< HEAD
+
   public static typedArraysAreEqual(left: Int32Array | Uint8ClampedArray, right: Int32Array | Uint8ClampedArray, size?: number): boolean {
-    if (undefined === size) {
+
+    if (!size) {
       size = Math.max(left.length, right.length);
     }
+
     for (let i = 0; i < size; i++) {
       if (left[i] !== right[i]) {
         return false;
       }
     }
+
     return true;
   }
-=======
 
-    public static typedArraysAreEqual(left: Int32Array | Uint8ClampedArray, right: Int32Array | Uint8ClampedArray, size?: number): boolean {
-
-        if (!size) {
-            size = Math.max(left.length, right.length);
-        }
-
-        for (let i = 0; i < size; i++) {
-            if (left[i] !== right[i]) {
-                return false;
-            }
-        }
-
-        return true;
-    }
->>>>>>> ab000ee0
 }
 
 
 export const assertEquals = assert.strictEqual;
-<<<<<<< HEAD
-export const assertFalse = x => assert.strictEqual(!!x, false);
-export const assertTrue = x => assert.strictEqual(!!x, true);
-export const assertNull = x => assert.strictEqual(x, null);
-=======
-export const assertArrayEquals = (a: Array<any> | Uint8Array | Int32Array, b: Array<any> | Uint8Array| Int32Array) => assert.deepStrictEqual(a, b);
+export const assertArrayEquals = (a: Array<any> | Uint8Array | Int32Array, b: Array<any> | Uint8Array | Int32Array) => assert.deepStrictEqual(a, b);
 export const assertFalse = x => assert.strictEqual(!!x, false);
 export const assertTrue = x => assert.strictEqual(!!x, true);
 export const assertNull = x => assert.strictEqual(x, null);
 export const assertNotNull = x => assert.notStrictEqual(x, null);
-export const assertThrow = (func, err) => assert.throws(func, err);
->>>>>>> ab000ee0
+export const assertThrow = (func, err) => assert.throws(func, err);