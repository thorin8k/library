import * as assert from 'assert';

export default class AssertUtils {

    public static typedArraysAreEqual(left: Int32Array | Uint8ClampedArray, right: Int32Array | Uint8ClampedArray, size?: number): boolean {

        if (!size) {
            size = Math.max(left.length, right.length);
        }

        for (let i = 0; i < size; i++) {
            if (left[i] !== right[i]) {
                return false;
            }
        }

        return true;
    }
}


export const assertEquals = assert.strictEqual;
<<<<<<< HEAD
export const assertFalse = x => assert.strictEqual(!!x, false);
export const assertTrue = x => assert.strictEqual(!!x, true);
export const assertNull = x => assert.strictEqual(x, null);
=======
export const assertArrayEquals = (a: Array<any> | Uint8Array, b: Array<any> | Uint8Array) => assert.deepStrictEqual(a, b);
export const assertFalse = x => assert.strictEqual(!!x, false);
export const assertTrue = x => assert.strictEqual(!!x, true);
export const assertNull = x => assert.strictEqual(x, null);
export const assertNotNull = x => assert.notStrictEqual(x, null);
>>>>>>> 6c17c373
<|MERGE_RESOLUTION|>--- conflicted
+++ resolved
@@ -20,14 +20,8 @@
 
 
 export const assertEquals = assert.strictEqual;
-<<<<<<< HEAD
-export const assertFalse = x => assert.strictEqual(!!x, false);
-export const assertTrue = x => assert.strictEqual(!!x, true);
-export const assertNull = x => assert.strictEqual(x, null);
-=======
 export const assertArrayEquals = (a: Array<any> | Uint8Array, b: Array<any> | Uint8Array) => assert.deepStrictEqual(a, b);
 export const assertFalse = x => assert.strictEqual(!!x, false);
 export const assertTrue = x => assert.strictEqual(!!x, true);
 export const assertNull = x => assert.strictEqual(x, null);
-export const assertNotNull = x => assert.notStrictEqual(x, null);
->>>>>>> 6c17c373
+export const assertNotNull = x => assert.notStrictEqual(x, null);