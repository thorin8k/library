import Reader from './../core/Reader';
import BinaryBitmap from './../core/BinaryBitmap';
import HybridBinarizer from './../core/common/HybridBinarizer';
import Result from './../core/Result';
import Exception from './../core/Exception';
import HTMLCanvasElementLuminanceSource from './HTMLCanvasElementLuminanceSource';
import VideoInputDevice from './VideoInputDevice';
import DecodeHintType from '../core/DecodeHintType';

/**
 * Base class for browser code reader.
 *
 * @export
 * @class BrowserCodeReader
 */
export default class BrowserCodeReader {
    private videoElement: HTMLVideoElement;
    private imageElement: HTMLImageElement;
    private canvasElement: HTMLCanvasElement;
    private canvasElementContext: CanvasRenderingContext2D;
    private timeoutHandler: number;
    private stream: MediaStream;
    private videoPlayEndedEventListener: EventListener;
    private videoPlayingEventListener: EventListener;
    private imageLoadedEventListener: EventListener;

    /**
     * Creates an instance of BrowserCodeReader.
     * @param {Reader} reader The reader instance to decode the barcode
     * @param {number} [timeBetweenScansMillis=500] the time delay between subsequent decode tries
     *
     * @memberOf BrowserCodeReader
     */
    public constructor(private reader: Reader, private timeBetweenScansMillis: number = 500, private hints?: Map<DecodeHintType, any>) { }

    /**
     * Obtain the list of available devices with type 'videoinput'.
     *
     * @returns {Promise<VideoInputDevice[]>} an array of available video input devices
     *
     * @memberOf BrowserCodeReader
     */
    public getVideoInputDevices(): Promise<VideoInputDevice[]> {
        return new Promise<VideoInputDevice[]>((resolve, reject) => {
            navigator.mediaDevices.enumerateDevices()
                .then((devices: MediaDeviceInfo[]) => {
                    const sources = new Array<VideoInputDevice>();
                    let c = 0;
                    for (let i = 0, length = devices.length; i !== length; i++) {
                        const device = devices[i];
                        if (device.kind === 'videoinput') {
                            sources.push(new VideoInputDevice(device.deviceId, device.label || `Video source ${c}`));
                            c++;
                        }
                    }
                    resolve(sources);
                })
                .catch((err: any) => {
                    reject(err);
                });
        });
    }

    /**
     * Decodes the barcode from the device specified by deviceId while showing the video in the specified video element.
     *
     * @param {string} [deviceId] the id of one of the devices obtained after calling getVideoInputDevices. Can be undefined, in this case it will decode from one of the available devices, preffering the main camera (environment facing) if available.
     * @param {(string|HTMLVideoElement)} [videoElement] the video element in page where to show the video while decoding. Can be either an element id or directly an HTMLVideoElement. Can be undefined, in which case no video will be shown.
     * @returns {Promise<Result>} The decoding result.
     *
     * @memberOf BrowserCodeReader
     */
    public decodeFromInputVideoDevice(deviceId?: string, videoElement?: string | HTMLVideoElement): Promise<Result> {
        this.reset();

        this.prepareVideoElement(videoElement);

        let constraints: MediaStreamConstraints;
        if (undefined === deviceId) {
            constraints = {
                video: { facingMode: 'environment' }
            };
        } else {
            constraints = {
                video: { deviceId: { exact: deviceId } }
            };
        }

        const me = this;
        return new Promise<Result>((resolve, reject) => {

            navigator.mediaDevices.getUserMedia(constraints)
                .then((stream: MediaStream) => {
                    me.stream = stream;
                    me.videoElement.srcObject = stream;

                    me.videoPlayingEventListener = () => {
<<<<<<< HEAD
                        me.decodeOnceWithDelay(result => {
                            resolve(result);
                            stream.getTracks().forEach(streamTrack => streamTrack.stop());
                        }, reject);
=======
                        me.decodeOnceWithDelay(resolve, reject);
>>>>>>> 0df05d4e
                    };
                    me.videoElement.addEventListener('playing', me.videoPlayingEventListener);
                    me.videoElement.play();
                })
                .catch((error) => {
                    reject(error);
                });
        });
    }

    /**
     * Decodes a barcode form a video url.
     *
     * @param {string} videoUrl The video url to decode from, required.
     * @param {(string|HTMLVideoElement)} [videoElement] The video element where to play the video while decoding. Can be undefined in which case no video is shown.
     * @returns {Promise<Result>} The decoding result.
     *
     * @memberOf BrowserCodeReader
     */
    public decodeFromVideoSource(videoUrl: string, videoElement?: string | HTMLVideoElement): Promise<Result> {
        this.reset();

        this.prepareVideoElement(videoElement);

        const me = this;
        return new Promise<Result>((resolve, reject) => {
            me.videoPlayEndedEventListener = () => {
                me.stop();
                reject(new Exception(Exception.NotFoundException));
            };
            me.videoElement.addEventListener('ended', me.videoPlayEndedEventListener);

            me.videoPlayingEventListener = () => {
                me.decodeOnceWithDelay(resolve, reject);
            };
            me.videoElement.addEventListener('playing', me.videoPlayingEventListener);

            me.videoElement.setAttribute('autoplay', 'true');
            me.videoElement.setAttribute('src', videoUrl);
        });
    }

    private prepareVideoElement(videoElement?: string | HTMLVideoElement) {
        if (undefined === videoElement) {
            this.videoElement = document.createElement('video');
            this.videoElement.width = 640;
            this.videoElement.height = 480;
        } else if (typeof videoElement === 'string') {
            this.videoElement = <HTMLVideoElement>this.getMediaElement(videoElement, 'video');
        } else {
            this.videoElement = videoElement;
        }
        // Needed for iOS 11
        this.videoElement.setAttribute('autoplay', 'true');
        this.videoElement.setAttribute('muted', 'true');
        this.videoElement.setAttribute('playsinline', 'true');
        this.videoElement.setAttribute('autofocus', 'true');
    }

    private getMediaElement(mediaElementId: string, type: string) {
        const mediaElement = document.getElementById(mediaElementId);
        if (null === mediaElement) {
            throw new Exception(Exception.ArgumentException, `element with id '${mediaElementId}' not found`);
        }
        if (mediaElement.nodeName.toLowerCase() !== type.toLowerCase()) {
            console.log(mediaElement.nodeName);
            throw new Exception(Exception.ArgumentException, `element with id '${mediaElementId}' must be an ${type} element`);
        }
        return mediaElement;
    }

    /**
     * Decodes the barcode from an image.
     *
     * @param {(string|HTMLImageElement)} [imageElement] The image element that can be either an element id or the element itself. Can be undefined in which case the decoding will be done from the imageUrl parameter.
     * @param {string} [imageUrl]
     * @returns {Promise<Result>} The decoding result.
     *
     * @memberOf BrowserCodeReader
     */
    public decodeFromImage(imageElement?: string | HTMLImageElement, imageUrl?: string): Promise<Result> {
        this.reset();

        if (undefined === imageElement && undefined === imageUrl) {
            throw new Exception(Exception.ArgumentException, 'either imageElement with a src set or an url must be provided');
        }

        this.prepareImageElement(imageElement);

        const me = this;
        return new Promise<Result>((resolve, reject) => {
            if (undefined !== imageUrl) {
                me.imageLoadedEventListener = () => {
                    me.decodeOnce(resolve, reject, false, true);
                };
                me.imageElement.addEventListener('load', me.imageLoadedEventListener);

                me.imageElement.src = imageUrl;
            } else if (this.isImageLoaded(this.imageElement)) {
                me.decodeOnce(resolve, reject, false, true);
            } else {
                throw new Exception(Exception.ArgumentException, `either src or a loaded img should be provided`);
            }
        });
    }

    private isImageLoaded(img: HTMLImageElement) {
        // During the onload event, IE correctly identifies any images that
        // weren’t downloaded as not complete. Others should too. Gecko-based
        // browsers act like NS4 in that they report this incorrectly.
        if (!img.complete) {
            return false;
        }

        // However, they do have two very useful properties: naturalWidth and
        // naturalHeight. These give the true size of the image. If it failed
        // to load, either of these should be zero.

        if (img.naturalWidth === 0) {
            return false;
        }

        // No other way of checking: assume it’s ok.
        return true;
    }

    private prepareImageElement(imageElement?: string | HTMLImageElement) {
        if (undefined === imageElement) {
            this.imageElement = document.createElement('img');
            this.imageElement.width = 200;
            this.imageElement.height = 200;
        } else if (typeof imageElement === 'string') {
            this.imageElement = <HTMLImageElement>this.getMediaElement(imageElement, 'img');
        } else {
            this.imageElement = imageElement;
        }
    }

    private decodeOnceWithDelay(resolve: (result: Result) => any, reject: (error: any) => any): void {
        this.timeoutHandler = window.setTimeout(this.decodeOnce.bind(this, resolve, reject), this.timeBetweenScansMillis);
    }

    private decodeOnce(resolve: (result: Result) => any, reject: (error: any) => any, retryIfNotFound: boolean = true, retryIfChecksumOrFormatError: boolean = true): void {
        if (undefined === this.canvasElementContext) {
            this.prepareCaptureCanvas();
        }

        const videoWidth = this.videoElement.videoWidth;
        const videoHeight = this.videoElement.videoHeight;

        const ratio = 2;

        this.canvasElementContext.drawImage(this.videoElement || this.imageElement,
            (videoWidth - (videoWidth / ratio)) / 2,
            (videoHeight - (videoHeight / ratio)) / 2,
            videoWidth / ratio,
            videoHeight / ratio,
            0, 0, this.canvasElement.width, this.canvasElement.height
        );

        const luminanceSource = new HTMLCanvasElementLuminanceSource(this.canvasElement);
        const binaryBitmap = new BinaryBitmap(new HybridBinarizer(luminanceSource));
        try {
            const result = this.readerDecode(binaryBitmap);
            resolve(result);
        } catch (re) {
            console.log(retryIfChecksumOrFormatError, re);
            if (retryIfNotFound && Exception.isOfType(re, Exception.NotFoundException)) {
                console.log('not found, trying again...');
                this.decodeOnceWithDelay(resolve, reject);
            } else if (retryIfChecksumOrFormatError && (Exception.isOfType(re, Exception.ChecksumException) || Exception.isOfType(re, Exception.FormatException))) {
                console.log('checksum or format error, trying again...', re);
                this.decodeOnceWithDelay(resolve, reject);
            } else {
                reject(re);
            }
        }
    }

    protected readerDecode(binaryBitmap: BinaryBitmap): Result {
        return this.reader.decode(binaryBitmap, this.hints);
    }

    private prepareCaptureCanvas() {
        const canvasElement = document.createElement('canvas');
        let width, height;
        if (undefined !== this.videoElement) {
            width = this.videoElement.videoWidth;
            height = this.videoElement.videoHeight;
        } else {
            width = this.imageElement.naturalWidth || this.imageElement.width;
            height = this.imageElement.naturalHeight || this.imageElement.height;
        }
        canvasElement.style.width = `${width}px`;
        canvasElement.style.height = `${height}px`;
        canvasElement.width = width;
        canvasElement.height = height;

        this.canvasElement = canvasElement;
        this.canvasElementContext = canvasElement.getContext('2d');

        // this.videoElement.parentElement.appendChild(this.canvasElement)
    }

    private stop() {
        if (undefined !== this.timeoutHandler) {
            window.clearTimeout(this.timeoutHandler);
            this.timeoutHandler = undefined;
        }
        if (undefined !== this.stream) {
            this.stream.getTracks()[0].stop();
            this.stream = undefined;
        }
    }

    /**
     * Resets the code reader to the initial state. Cancels any ongoing barcode scanning from video or camera.
     *
     * @memberOf BrowserCodeReader
     */
    public reset() {
        this.stop();

        if (undefined !== this.videoPlayEndedEventListener && undefined !== this.videoElement) {
            this.videoElement.removeEventListener('ended', this.videoPlayEndedEventListener);
        }
        if (undefined !== this.videoPlayingEventListener && undefined !== this.videoElement) {
            this.videoElement.removeEventListener('playing', this.videoPlayingEventListener);
        }
        if (undefined !== this.videoElement) {
            this.videoElement.srcObject = undefined;
            this.videoElement.removeAttribute('src');
            this.videoElement = undefined;
        }
        if (undefined !== this.videoPlayEndedEventListener && undefined !== this.imageElement) {
            this.imageElement.removeEventListener('load', this.imageLoadedEventListener);
        }
        if (undefined !== this.imageElement) {
            this.imageElement.src = undefined;
            this.imageElement.removeAttribute('src');
            this.imageElement = undefined;
        }
        this.canvasElementContext = undefined;
        this.canvasElement = undefined;
    }
}<|MERGE_RESOLUTION|>--- conflicted
+++ resolved
@@ -95,14 +95,7 @@
                     me.videoElement.srcObject = stream;
 
                     me.videoPlayingEventListener = () => {
-<<<<<<< HEAD
-                        me.decodeOnceWithDelay(result => {
-                            resolve(result);
-                            stream.getTracks().forEach(streamTrack => streamTrack.stop());
-                        }, reject);
-=======
                         me.decodeOnceWithDelay(resolve, reject);
->>>>>>> 0df05d4e
                     };
                     me.videoElement.addEventListener('playing', me.videoPlayingEventListener);
                     me.videoElement.play();
