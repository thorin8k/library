--- conflicted
+++ resolved
@@ -51,67 +51,8 @@
   private _stopAsyncDecode = false;
 
   /**
-   * The HTML canvas element, used to draw the video or image's frame for decoding.
-   */
-  protected captureCanvas: HTMLCanvasElement;
-  /**
-   * The HTML canvas element context.
-   */
-  protected captureCanvasContext: CanvasRenderingContext2D;
-
-  /**
-   * The HTML image element, used as a fallback for the video element when decoding.
-   */
-  protected imageElement: HTMLImageElement;
-
-  /**
-   * Should contain the current registered listener for image loading,
-   * used to unregister that listener when needed.
-   */
-  protected imageLoadedListener: EventListener;
-
-  /**
-   * The stream output from camera.
-   */
-  protected stream: MediaStream;
-
-  /**
-   * The HTML video element, used to display the camera stream.
-   */
-  protected videoElement: HTMLVideoElement;
-
-  /**
-   * Should contain the current registered listener for video loaded-metadata,
-   * used to unregister that listener when needed.
-   */
-  protected videoCanPlayListener: EventListener;
-
-  /**
-   * Should contain the current registered listener for video play-ended,
-   * used to unregister that listener when needed.
-   */
-  protected videoEndedListener: EventListener;
-
-  /**
-   * Should contain the current registered listener for video playing,
-   * used to unregister that listener when needed.
-   */
-  protected videoPlayingEventListener: EventListener;
-
-  /**
-   * Sets the hints.
-   */
-  set hints(hints: Map<DecodeHintType, any>) {
-    this._hints = hints || null;
-  }
-
-  /**
-   * Sets the hints.
-   */
-  get hints(): Map<DecodeHintType, any> {
-    return this._hints;
-  }
-
+   * Delay time between decode attempts made by the scanner.
+   */
   protected _timeBetweenDecodingAttempts: number = 0;
 
   /** Time between two decoding tries in milli seconds. */
@@ -126,6 +67,68 @@
    */
   set timeBetweenDecodingAttempts(millis: number) {
     this._timeBetweenDecodingAttempts = millis < 0 ? 0 : millis;
+  }
+
+  /**
+   * The HTML canvas element, used to draw the video or image's frame for decoding.
+   */
+  protected captureCanvas: HTMLCanvasElement;
+  /**
+   * The HTML canvas element context.
+   */
+  protected captureCanvasContext: CanvasRenderingContext2D;
+
+  /**
+   * The HTML image element, used as a fallback for the video element when decoding.
+   */
+  protected imageElement: HTMLImageElement;
+
+  /**
+   * Should contain the current registered listener for image loading,
+   * used to unregister that listener when needed.
+   */
+  protected imageLoadedListener: EventListener;
+
+  /**
+   * The stream output from camera.
+   */
+  protected stream: MediaStream;
+
+  /**
+   * The HTML video element, used to display the camera stream.
+   */
+  protected videoElement: HTMLVideoElement;
+
+  /**
+   * Should contain the current registered listener for video loaded-metadata,
+   * used to unregister that listener when needed.
+   */
+  protected videoCanPlayListener: EventListener;
+
+  /**
+   * Should contain the current registered listener for video play-ended,
+   * used to unregister that listener when needed.
+   */
+  protected videoEndedListener: EventListener;
+
+  /**
+   * Should contain the current registered listener for video playing,
+   * used to unregister that listener when needed.
+   */
+  protected videoPlayingEventListener: EventListener;
+
+  /**
+   * Sets the hints.
+   */
+  set hints(hints: Map<DecodeHintType, any>) {
+    this._hints = hints || null;
+  }
+
+  /**
+   * Sets the hints.
+   */
+  get hints(): Map<DecodeHintType, any> {
+    return this._hints;
   }
 
   /**
@@ -722,15 +725,9 @@
 
         if (isChecksumOrFormatError || isNotFound) {
           // trying again
-          setTimeout(() => loop(), 0);
+          setTimeout(() => loop(), this._timeBetweenDecodingAttempts);
         }
-<<<<<<< HEAD
-
-        // trying again
-        callbackFn(null, e);
-        setTimeout(() => loop(), this._timeBetweenDecodingAttempts);
-=======
->>>>>>> c1406d2e
+
       }
     };
 
